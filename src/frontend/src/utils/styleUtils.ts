--- conflicted
+++ resolved
@@ -529,10 +529,7 @@
   FolderPlusIcon,
   FolderIcon,
   Discord: FaDiscord,
-<<<<<<< HEAD
   RotateCcw,
   Settings,
-=======
   Streamlit,
->>>>>>> a30bb145
 };