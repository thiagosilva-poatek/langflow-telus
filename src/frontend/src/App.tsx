--- conflicted
+++ resolved
@@ -19,11 +19,8 @@
 import useAlertStore from "./stores/alertStore";
 import { useDarkStore } from "./stores/darkStore";
 import useFlowsManagerStore from "./stores/flowsManagerStore";
-<<<<<<< HEAD
 import { useGlobalVariablesStore } from "./stores/globalVariables";
-=======
 import { useStoreStore } from "./stores/storeStore";
->>>>>>> ced448c7
 import { useTypesStore } from "./stores/typesStore";
 
 export default function App() {
@@ -46,13 +43,10 @@
   const getTypes = useTypesStore((state) => state.getTypes);
   const refreshVersion = useDarkStore((state) => state.refreshVersion);
   const refreshStars = useDarkStore((state) => state.refreshStars);
-<<<<<<< HEAD
   const setGlobalVariables = useGlobalVariablesStore(
     (state) => state.setGlobalVariables
   );
-=======
   const checkHasStore = useStoreStore((state) => state.checkHasStore);
->>>>>>> ced448c7
 
   useEffect(() => {
     refreshStars();
@@ -64,14 +58,11 @@
       getTypes().then(() => {
         refreshFlows();
       });
-<<<<<<< HEAD
       getGlobalVariables().then((res) => {
         setGlobalVariables(res);
       });
-=======
       checkHasStore();
       fetchApiData();
->>>>>>> ced448c7
     }
   }, [isAuthenticated]);
 
