import { useContext, useEffect, useState } from "react";
import { alertContext } from "../../contexts/alertContext";
import { FileComponentType } from "../../types/components";
import { TabsContext } from "../../contexts/tabsContext";
import { FileSearch2 } from "lucide-react";
import { uploadFile } from "../../controllers/API";

export default function InputFileComponent({
  value,
  onChange,
  disabled,
  suffixes,
  fileTypes,
  onFileChange,
  editNode = false,
}: FileComponentType) {
  const [myValue, setMyValue] = useState(value);
  const [loading, setLoading] = useState(false);
  const { setErrorData } = useContext(alertContext);
  const { tabId } = useContext(TabsContext);
  useEffect(() => {
    if (disabled) {
      setMyValue("");
      onChange("");
      onFileChange("");
    }
  }, [disabled, onChange]);

  function checkFileType(fileName: string): boolean {
    for (let index = 0; index < suffixes.length; index++) {
      if (fileName.endsWith(suffixes[index])) {
        return true;
      }
    }
    return false;
  }

  useEffect(() => {
    setMyValue(value);
  }, [value]);

  const handleButtonClick = () => {
    // Create a file input element
    const input = document.createElement("input");
    input.type = "file";
    input.accept = suffixes.join(",");
    input.style.display = "none"; // Hidden from view
    input.multiple = false; // Allow only one file selection

    input.onchange = (e: Event) => {
      setLoading(true);

      // Get the selected file
      const file = (e.target as HTMLInputElement).files?.[0];

      // Check if the file type is correct
      if (file && checkFileType(file.name)) {
        // Upload the file
        uploadFile(file, tabId)
          .then((res) => res.data)
          .then((data) => {
            console.log("File uploaded successfully");
            // Get the file name from the response
            const { file_path } = data;
            console.log("File name:", file_path);

            // Update the state and callback with the name of the file
            // sets the value to the user
            setMyValue(file.name);
            onChange(file.name);
            // sets the value that goes to the backend
            onFileChange(file_path);
            setLoading(false);
          })
          .catch(() => {
            console.error("Error occurred while uploading file");
            setLoading(false);
          });
      } else {
        // Show an error if the file type is not allowed
        setErrorData({
          title:
            "Please select a valid file. Only these file types are allowed:",
          list: fileTypes,
        });
        setLoading(false);
      }
    };

    // Trigger the file selection dialog
    input.click();
  };

  return (
    <div
      className={
        disabled ? "input-component-div" : "w-full"
      }
    >
      <div className="input-file-component">
        <span
          onClick={handleButtonClick}
          className={
            editNode
              ? "input-edit-node " + "input-primary "
              : "input-primary " + (disabled ? "input-disable " : "")
          }
        >
          {myValue !== "" ? myValue : "No file"}
        </span>
        <button onClick={handleButtonClick}>
          {!editNode && !loading && (
            <FileSearch2
              strokeWidth={1.5}
<<<<<<< HEAD
              className="h-6 w-6 hover:text-accent-foreground ml-3"
=======
              className="h-6 w-6 hover:text-accent-foreground"
>>>>>>> 0b727f8b
            />
          )}
          {!editNode && loading && (
            <span className="loading loading-spinner loading-sm pointer-events-none h-8 pl-3"></span>
          )}
        </button>
      </div>
    </div>
  );
}<|MERGE_RESOLUTION|>--- conflicted
+++ resolved
@@ -112,11 +112,10 @@
           {!editNode && !loading && (
             <FileSearch2
               strokeWidth={1.5}
-<<<<<<< HEAD
-              className="h-6 w-6 hover:text-accent-foreground ml-3"
-=======
-              className="h-6 w-6 hover:text-accent-foreground"
->>>>>>> 0b727f8b
+              className={
+                "icons-parameters-comp" +
+                (disabled ? " text-ring " : " hover:text-accent-foreground")
+              }
             />
           )}
           {!editNode && loading && (
