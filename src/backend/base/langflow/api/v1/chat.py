--- conflicted
+++ resolved
@@ -211,7 +211,6 @@
         duration = format_elapsed_time(timedelta)
         result_data_response.duration = duration
         result_data_response.timedelta = timedelta
-<<<<<<< HEAD
         async with chat_service._cache_locks[flow_id] as lock:
             vertex.add_build_time(timedelta)
             inactivated_vertices = None
@@ -219,14 +218,6 @@
             graph.reset_inactivated_vertices()
             graph.reset_activated_vertices()
             await chat_service.set_cache(flow_id=flow_id, data=graph, lock=lock)
-=======
-        vertex.add_build_time(timedelta)
-        inactivated_vertices = None
-        inactivated_vertices = list(graph.inactivated_vertices)
-        graph.reset_inactivated_vertices()
-        graph.reset_activated_vertices()
-        await chat_service.set_cache(flow_id_str, graph)
->>>>>>> ece36867
 
         # graph.stop_vertex tells us if the user asked
         # to stop the build of the graph at a certain vertex
