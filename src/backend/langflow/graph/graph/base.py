--- conflicted
+++ resolved
@@ -5,8 +5,10 @@
 
 from langflow.graph.edge.base import Edge
 from langflow.graph.graph.constants import lazy_load_vertex_dict
+from langflow.graph.graph.utils import process_flow
 from langflow.graph.vertex.base import Vertex
-from langflow.graph.vertex.types import FileToolVertex, LLMVertex, ToolkitVertex
+from langflow.graph.vertex.types import (FileToolVertex, LLMVertex,
+                                         ToolkitVertex)
 from langflow.interface.tools.constants import FILE_TOOLS
 from langflow.utils import payload
 
@@ -21,8 +23,6 @@
     ) -> None:
         self._vertices = nodes
         self._edges = edges
-<<<<<<< HEAD
-=======
         self.raw_graph_data = {"nodes": nodes, "edges": edges}
 
         self.top_level_vertices = []
@@ -33,7 +33,6 @@
 
         self._vertices = self._graph_data["nodes"]
         self._edges = self._graph_data["edges"]
->>>>>>> bcc58cfe
         self._build_graph()
 
     def __getstate__(self):
@@ -230,15 +229,10 @@
             vertex_type: str = vertex_data["type"]  # type: ignore
             vertex_lc_type: str = vertex_data["node"]["template"]["_type"]  # type: ignore
 
-<<<<<<< HEAD
-            VertexClass = self._get_vertex_class(node_type, node_lc_type)
-            nodes.append(VertexClass(node))
-=======
             VertexClass = self._get_vertex_class(vertex_type, vertex_lc_type)
             vertex_instance = VertexClass(vertex, graph=self)
             vertex_instance.set_top_level(self.top_level_vertices)
             vertices.append(vertex_instance)
->>>>>>> bcc58cfe
 
         return vertices
 
